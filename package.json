{
  "name": "tuyapi",
  "version": "4.0.3",
  "description": "An easy-to-use API for devices that use Tuya's cloud services",
  "main": "index.js",
  "files": [
    "lib/**/*",
    "index.js"
  ],
  "scripts": {
    "test": "xo --quiet && npm run ava",
    "ava": "npx ava --concurrency 1 # Unfortunately have to do this so we don't try to bind to the same port multiple times",
    "coverage": "nyc npm test && nyc report --reporter=html",
    "travis": "nyc npm test && nyc report --reporter=text-lcov | coveralls",
    "document": "documentation build index.js -f html -o docs --config documentation.yml",
    "prepublishOnly": "npm test",
    "preversion": "npm test"
  },
  "repository": {
    "type": "git",
    "url": "git+https://github.com/codetheweb/tuyapi.git"
  },
  "keywords": [
    "tuya",
    "iot",
    "plug",
    "jinvoo",
    "switch",
    "api",
    "socket",
    "protocol"
  ],
  "author": "Max Isom <codetheweb@icloud.com> (https://maxisom.me)",
  "license": "MIT",
  "bugs": {
    "url": "https://github.com/codetheweb/tuyapi/issues"
  },
  "homepage": "https://github.com/codetheweb/tuyapi#readme",
  "dependencies": {
    "debug": "4.1.1",
<<<<<<< HEAD
    "p-retry": "3.0.1",
    "p-timeout": "2.0.1"
  },
  "devDependencies": {
    "@tuyapi/stub": "0.1.2",
    "ava": "1.2.1",
    "clone": "^2.1.2",
=======
    "p-retry": "4.0.0",
    "p-timeout": "3.0.0"
  },
  "devDependencies": {
    "@tuyapi/stub": "0.1.2",
    "ava": "1.3.1",
    "clone": "2.1.2",
>>>>>>> b9a3a9a2
    "coveralls": "3.0.3",
    "documentation": "9.3.1",
    "nyc": "13.3.0",
    "xo": "0.24.0"
  },
  "xo": {
    "space": true,
    "ignores": [
      "docs"
    ],
    "rules": {
      "max-len": [
        "error",
        {
          "code": 90
        }
      ],
      "indent": [
        "error",
        2,
        {
          "ObjectExpression": "first",
          "ArrayExpression": "first"
        }
      ]
    }
  }
}<|MERGE_RESOLUTION|>--- conflicted
+++ resolved
@@ -38,15 +38,6 @@
   "homepage": "https://github.com/codetheweb/tuyapi#readme",
   "dependencies": {
     "debug": "4.1.1",
-<<<<<<< HEAD
-    "p-retry": "3.0.1",
-    "p-timeout": "2.0.1"
-  },
-  "devDependencies": {
-    "@tuyapi/stub": "0.1.2",
-    "ava": "1.2.1",
-    "clone": "^2.1.2",
-=======
     "p-retry": "4.0.0",
     "p-timeout": "3.0.0"
   },
@@ -54,7 +45,6 @@
     "@tuyapi/stub": "0.1.2",
     "ava": "1.3.1",
     "clone": "2.1.2",
->>>>>>> b9a3a9a2
     "coveralls": "3.0.3",
     "documentation": "9.3.1",
     "nyc": "13.3.0",
